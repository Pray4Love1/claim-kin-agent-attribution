--- conflicted
+++ resolved
@@ -1,13 +1,7 @@
-<<<<<<< HEAD
 """Codex helper for inspecting the KinLend vault f303 leaderboard."""
-=======
-"""Utility helpers for KinLend vault f303 runner output formatting."""
->>>>>>> 6dd240fc
 
 from __future__ import annotations
 from decimal import Decimal
-
-<<<<<<< HEAD
 import argparse
 from pprint import pprint
 
@@ -18,9 +12,7 @@
     DEFAULT_VAULT_ID,
     fetch_leaderboard,
 )
-from examples.format_utils import format_withdrawable  # ✅ updated
-=======
->>>>>>> 6dd240fc
+from examples.format_utils import format_withdrawable  # ✅ already updated
 
 def format_withdrawable(withdrawable: str | None) -> str:
     """Format withdrawable amounts without scientific notation.
@@ -42,18 +34,9 @@
 
     return f"Withdrawable: {fixed_point}"
 
-<<<<<<< HEAD
-    print(f"\nFetching clearinghouse state for owner {args.owner_address}...")
-    clearinghouse_state = info.user_state(args.owner_address)
-    if not isinstance(clearinghouse_state, dict):
-        print("Unexpected clearinghouse state type:", type(clearinghouse_state).__name__)
-        return
-=======
->>>>>>> 6dd240fc
 
-DEFAULT_OWNER_ADDRESS = "0xKinLendVaultOwner"   # TODO: update if controller changes
+DEFAULT_OWNER_ADDRESS = "0xKinLendVaultOwner"   # ✅ Update this if controller changes
 DEFAULT_VAULT_ID = "f303"
-
 
 __all__ = [
     "format_withdrawable",
