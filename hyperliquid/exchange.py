--- conflicted
+++ resolved
@@ -1,142 +1,21 @@
-import json
-import logging
-import secrets
-from typing import TYPE_CHECKING, Any as TypingAny
+    def bulk_orders_tx(
+        self,
+        order_requests: List[OrderRequest],
+        builder: Optional[BuilderInfo] = None,
+    ) -> Dict[str, Any]:
+        """Return the unsigned payload required to submit a batch of orders.
 
-if TYPE_CHECKING:  # pragma: no cover - import for type checking only
-    from eth_account.signers.local import LocalAccount
-else:  # pragma: no cover - runtime fallback when eth-account is unavailable
-    LocalAccount = TypingAny  # type: ignore[misc,assignment]
+        Mirrors :meth:`bulk_orders` but does not sign or post the action.
+        Instead, it returns a dictionary containing:
 
-from hyperliquid.api import API
-from hyperliquid.info import Info
-from hyperliquid.utils.constants import MAINNET_API_URL
-from hyperliquid.utils.signing import (
-    CancelByCloidRequest,
-    CancelRequest,
-    ModifyRequest,
-    OidOrCloid,
-    OrderRequest,
-    OrderType,
-    OrderWire,
-    ScheduleCancelAction,
-    float_to_usd_int,
-    get_l1_action_data,
-    get_timestamp_ms,
-    order_request_to_order_wire,
-    order_wires_to_order_action,
-    sign_agent,
-    sign_approve_builder_fee,
-    sign_convert_to_multi_sig_user_action,
-    sign_l1_action,
-    sign_multi_sig_action,
-    sign_send_asset_action,
-    sign_spot_transfer_action,
-    sign_token_delegate_action,
-    sign_usd_class_transfer_action,
-    sign_usd_transfer_action,
-    sign_withdraw_from_bridge_action,
-)
-from hyperliquid.utils.types import (
-    Any,
-    BuilderInfo,
-    Cloid,
-    Dict,
-    List,
-    Meta,
-    Optional,
-    PerpDexSchemaInput,
-    SpotMeta,
-    Tuple,
-)
-
-
-class Exchange(API):
-    # Default Max Slippage for Market Orders 5%
-    DEFAULT_SLIPPAGE = 0.05
-
-    def __init__(
-        self,
-        wallet: LocalAccount,
-        base_url: Optional[str] = None,
-        meta: Optional[Meta] = None,
-        vault_address: Optional[str] = None,
-        account_address: Optional[str] = None,
-        spot_meta: Optional[SpotMeta] = None,
-        perp_dexs: Optional[List[str]] = None,
-        timeout: Optional[float] = None,
-    ):
-        super().__init__(base_url, timeout)
-        self.wallet = wallet
-        self.vault_address = vault_address
-        self.account_address = account_address
-        self.info = Info(base_url, True, meta, spot_meta, perp_dexs, timeout)
-        self.expires_after: Optional[int] = None
-
-    def _post_action(self, action, signature, nonce):
-        payload = {
-            "action": action,
-            "nonce": nonce,
-            "signature": signature,
-            "vaultAddress": self.vault_address if action["type"] not in ["usdClassTransfer", "sendAsset"] else None,
-            "expiresAfter": self.expires_after,
-        }
-        logging.debug(payload)
-        return self.post("/exchange", payload)
-
-    def _slippage_price(
-        self,
-        name: str,
-        is_buy: bool,
-        slippage: float,
-        px: Optional[float] = None,
-    ) -> float:
-        coin = self.info.name_to_coin[name]
-        if not px:
-            # Get midprice
-            px = float(self.info.all_mids()[coin])
-
-        asset = self.info.coin_to_asset[coin]
-        # spot assets start at 10000
-        is_spot = asset >= 10_000
-
-        # Calculate Slippage
-        px *= (1 + slippage) if is_buy else (1 - slippage)
-        # We round px to 5 significant figures and 6 decimals for perps, 8 decimals for spot
-        return round(float(f"{px:.5g}"), (6 if not is_spot else 8) - self.info.asset_to_sz_decimals[asset])
-
-    # expires_after will cause actions to be rejected after that timestamp in milliseconds
-    # expires_after is not supported on user_signed actions (e.g. usd_transfer) and must be None in order for those
-    # actions to work.
-    def set_expires_after(self, expires_after: Optional[int]) -> None:
-        self.expires_after = expires_after
-
-    def order(
-        self,
-        name: str,
-        is_buy: bool,
-        sz: float,
-        limit_px: float,
-        order_type: OrderType,
-        reduce_only: bool = False,
-        cloid: Optional[Cloid] = None,
-        builder: Optional[BuilderInfo] = None,
-    ) -> Any:
-        order: OrderRequest = {
-            "coin": name,
-            "is_buy": is_buy,
-            "sz": sz,
-            "limit_px": limit_px,
-            "order_type": order_type,
-            "reduce_only": reduce_only,
-        }
-        if cloid:
-            order["cloid"] = cloid
-        return self.bulk_orders([order], builder)
-
-    def bulk_orders(self, order_requests: List[OrderRequest], builder: Optional[BuilderInfo] = None) -> Any:
+          - the wire-formatted action,
+          - the nonce that must accompany the submission,
+          - the EIP-712 typed-data payload for offline signing,
+          - the vault address and expires_after context.
+        """
         order_wires: List[OrderWire] = [
-            order_request_to_order_wire(order, self.info.name_to_asset(order["coin"])) for order in order_requests
+            order_request_to_order_wire(order, self.info.name_to_asset(order["coin"]))
+            for order in order_requests
         ]
         timestamp = get_timestamp_ms()
 
@@ -144,8 +23,7 @@
             builder["b"] = builder["b"].lower()
         order_action = order_wires_to_order_action(order_wires, builder)
 
-        signature = sign_l1_action(
-            self.wallet,
+        typed_data = get_l1_action_data(
             order_action,
             self.vault_address,
             timestamp,
@@ -153,57 +31,6 @@
             self.base_url == MAINNET_API_URL,
         )
 
-        return self._post_action(
-            order_action,
-            signature,
-            timestamp,
-        )
-
-<<<<<<< HEAD
-    def bulk_orders_tx(self, order_requests: List[OrderRequest], builder: Optional[BuilderInfo] = None) -> Any:
-        """Prepare the typed data payload for a batch of orders without signing.
-
-        This helper mirrors :meth:`bulk_orders` but returns the structured
-        ``eth_account`` typed-data payload instead of posting the action. The
-        caller can then forward the payload to an external signer, such as a
-        hardware wallet, and submit the signed transaction separately.
-=======
-    def bulk_orders_tx(self, order_requests: List[OrderRequest], builder: Optional[BuilderInfo] = None) -> Dict[str, Any]:
-        """Return the unsigned payload required to submit a batch of orders.
-
-        The resulting dictionary contains the wire-formatted action, the nonce
-        that must accompany the submission, and the EIP-712 typed-data payload
-        needed for offline signing with the caller's own keys. Callers may pass
-        the output to :meth:`submit_signed_action` once the payload has been
-        signed.
->>>>>>> 1ea76083
-        """
-
-        order_wires: List[OrderWire] = [
-            order_request_to_order_wire(order, self.info.name_to_asset(order["coin"])) for order in order_requests
-        ]
-        timestamp = get_timestamp_ms()
-
-        if builder:
-            builder["b"] = builder["b"].lower()
-        order_action = order_wires_to_order_action(order_wires, builder)
-
-<<<<<<< HEAD
-        data = get_l1_action_data(
-=======
-        typed_data = get_l1_action_data(
->>>>>>> 1ea76083
-            order_action,
-            self.vault_address,
-            timestamp,
-            self.expires_after,
-            self.base_url == MAINNET_API_URL,
-        )
-
-<<<<<<< HEAD
-        logging.debug("bulk_orders_tx generated payload: %s", data)
-        return data
-=======
         payload: Dict[str, Any] = {
             "action": order_action,
             "nonce": timestamp,
@@ -215,978 +42,11 @@
         logging.debug("bulk_orders_tx generated payload: %s", payload)
         return payload
 
-    def submit_signed_action(self, action: Dict[str, Any], signature: Dict[str, Any], nonce: int) -> Any:
+    def submit_signed_action(
+        self,
+        action: Dict[str, Any],
+        signature: Dict[str, Any],
+        nonce: int,
+    ) -> Any:
         """Submit an externally signed action payload to the exchange API."""
-
-        return self._post_action(action, signature, nonce)
->>>>>>> 1ea76083
-
-    def modify_order(
-        self,
-        oid: OidOrCloid,
-        name: str,
-        is_buy: bool,
-        sz: float,
-        limit_px: float,
-        order_type: OrderType,
-        reduce_only: bool = False,
-        cloid: Optional[Cloid] = None,
-    ) -> Any:
-        modify: ModifyRequest = {
-            "oid": oid,
-            "order": {
-                "coin": name,
-                "is_buy": is_buy,
-                "sz": sz,
-                "limit_px": limit_px,
-                "order_type": order_type,
-                "reduce_only": reduce_only,
-                "cloid": cloid,
-            },
-        }
-        return self.bulk_modify_orders_new([modify])
-
-    def bulk_modify_orders_new(self, modify_requests: List[ModifyRequest]) -> Any:
-        timestamp = get_timestamp_ms()
-        modify_wires = [
-            {
-                "oid": modify["oid"].to_raw() if isinstance(modify["oid"], Cloid) else modify["oid"],
-                "order": order_request_to_order_wire(modify["order"], self.info.name_to_asset(modify["order"]["coin"])),
-            }
-            for modify in modify_requests
-        ]
-
-        modify_action = {
-            "type": "batchModify",
-            "modifies": modify_wires,
-        }
-
-        signature = sign_l1_action(
-            self.wallet,
-            modify_action,
-            self.vault_address,
-            timestamp,
-            self.expires_after,
-            self.base_url == MAINNET_API_URL,
-        )
-
-        return self._post_action(
-            modify_action,
-            signature,
-            timestamp,
-        )
-
-    def market_open(
-        self,
-        name: str,
-        is_buy: bool,
-        sz: float,
-        px: Optional[float] = None,
-        slippage: float = DEFAULT_SLIPPAGE,
-        cloid: Optional[Cloid] = None,
-        builder: Optional[BuilderInfo] = None,
-    ) -> Any:
-        # Get aggressive Market Price
-        px = self._slippage_price(name, is_buy, slippage, px)
-        # Market Order is an aggressive Limit Order IoC
-        return self.order(
-            name, is_buy, sz, px, order_type={"limit": {"tif": "Ioc"}}, reduce_only=False, cloid=cloid, builder=builder
-        )
-
-    def market_close(
-        self,
-        coin: str,
-        sz: Optional[float] = None,
-        px: Optional[float] = None,
-        slippage: float = DEFAULT_SLIPPAGE,
-        cloid: Optional[Cloid] = None,
-        builder: Optional[BuilderInfo] = None,
-    ) -> Any:
-        address: str = self.wallet.address
-        if self.account_address:
-            address = self.account_address
-        if self.vault_address:
-            address = self.vault_address
-        positions = self.info.user_state(address)["assetPositions"]
-        for position in positions:
-            item = position["position"]
-            if coin != item["coin"]:
-                continue
-            szi = float(item["szi"])
-            if not sz:
-                sz = abs(szi)
-            is_buy = True if szi < 0 else False
-            # Get aggressive Market Price
-            px = self._slippage_price(coin, is_buy, slippage, px)
-            # Market Order is an aggressive Limit Order IoC
-            return self.order(
-                coin,
-                is_buy,
-                sz,
-                px,
-                order_type={"limit": {"tif": "Ioc"}},
-                reduce_only=True,
-                cloid=cloid,
-                builder=builder,
-            )
-
-    def cancel(self, name: str, oid: int) -> Any:
-        return self.bulk_cancel([{"coin": name, "oid": oid}])
-
-    def cancel_by_cloid(self, name: str, cloid: Cloid) -> Any:
-        return self.bulk_cancel_by_cloid([{"coin": name, "cloid": cloid}])
-
-    def bulk_cancel(self, cancel_requests: List[CancelRequest]) -> Any:
-        timestamp = get_timestamp_ms()
-        cancel_action = {
-            "type": "cancel",
-            "cancels": [
-                {
-                    "a": self.info.name_to_asset(cancel["coin"]),
-                    "o": cancel["oid"],
-                }
-                for cancel in cancel_requests
-            ],
-        }
-        signature = sign_l1_action(
-            self.wallet,
-            cancel_action,
-            self.vault_address,
-            timestamp,
-            self.expires_after,
-            self.base_url == MAINNET_API_URL,
-        )
-
-        return self._post_action(
-            cancel_action,
-            signature,
-            timestamp,
-        )
-
-    def bulk_cancel_by_cloid(self, cancel_requests: List[CancelByCloidRequest]) -> Any:
-        timestamp = get_timestamp_ms()
-
-        cancel_action = {
-            "type": "cancelByCloid",
-            "cancels": [
-                {
-                    "asset": self.info.name_to_asset(cancel["coin"]),
-                    "cloid": cancel["cloid"].to_raw(),
-                }
-                for cancel in cancel_requests
-            ],
-        }
-        signature = sign_l1_action(
-            self.wallet,
-            cancel_action,
-            self.vault_address,
-            timestamp,
-            self.expires_after,
-            self.base_url == MAINNET_API_URL,
-        )
-
-        return self._post_action(
-            cancel_action,
-            signature,
-            timestamp,
-        )
-
-    def schedule_cancel(self, time: Optional[int]) -> Any:
-        """Schedules a time (in UTC millis) to cancel all open orders. The time must be at least 5 seconds after the current time.
-        Once the time comes, all open orders will be canceled and a trigger count will be incremented. The max number of triggers
-        per day is 10. This trigger count is reset at 00:00 UTC.
-
-        Args:
-            time (int): if time is not None, then set the cancel time in the future. If None, then unsets any cancel time in the future.
-        """
-        timestamp = get_timestamp_ms()
-        schedule_cancel_action: ScheduleCancelAction = {
-            "type": "scheduleCancel",
-        }
-        if time is not None:
-            schedule_cancel_action["time"] = time
-        signature = sign_l1_action(
-            self.wallet,
-            schedule_cancel_action,
-            self.vault_address,
-            timestamp,
-            self.expires_after,
-            self.base_url == MAINNET_API_URL,
-        )
-        return self._post_action(
-            schedule_cancel_action,
-            signature,
-            timestamp,
-        )
-
-    def update_leverage(self, leverage: int, name: str, is_cross: bool = True) -> Any:
-        timestamp = get_timestamp_ms()
-        update_leverage_action = {
-            "type": "updateLeverage",
-            "asset": self.info.name_to_asset(name),
-            "isCross": is_cross,
-            "leverage": leverage,
-        }
-        signature = sign_l1_action(
-            self.wallet,
-            update_leverage_action,
-            self.vault_address,
-            timestamp,
-            self.expires_after,
-            self.base_url == MAINNET_API_URL,
-        )
-        return self._post_action(
-            update_leverage_action,
-            signature,
-            timestamp,
-        )
-
-    def update_isolated_margin(self, amount: float, name: str) -> Any:
-        timestamp = get_timestamp_ms()
-        amount = float_to_usd_int(amount)
-        update_isolated_margin_action = {
-            "type": "updateIsolatedMargin",
-            "asset": self.info.name_to_asset(name),
-            "isBuy": True,
-            "ntli": amount,
-        }
-        signature = sign_l1_action(
-            self.wallet,
-            update_isolated_margin_action,
-            self.vault_address,
-            timestamp,
-            self.expires_after,
-            self.base_url == MAINNET_API_URL,
-        )
-        return self._post_action(
-            update_isolated_margin_action,
-            signature,
-            timestamp,
-        )
-
-    def set_referrer(self, code: str) -> Any:
-        timestamp = get_timestamp_ms()
-        set_referrer_action = {
-            "type": "setReferrer",
-            "code": code,
-        }
-        signature = sign_l1_action(
-            self.wallet,
-            set_referrer_action,
-            None,
-            timestamp,
-            self.expires_after,
-            self.base_url == MAINNET_API_URL,
-        )
-        return self._post_action(
-            set_referrer_action,
-            signature,
-            timestamp,
-        )
-
-    def create_sub_account(self, name: str) -> Any:
-        timestamp = get_timestamp_ms()
-        create_sub_account_action = {
-            "type": "createSubAccount",
-            "name": name,
-        }
-        signature = sign_l1_action(
-            self.wallet,
-            create_sub_account_action,
-            None,
-            timestamp,
-            self.expires_after,
-            self.base_url == MAINNET_API_URL,
-        )
-        return self._post_action(
-            create_sub_account_action,
-            signature,
-            timestamp,
-        )
-
-    def usd_class_transfer(self, amount: float, to_perp: bool) -> Any:
-        timestamp = get_timestamp_ms()
-        str_amount = str(amount)
-        if self.vault_address:
-            str_amount += f" subaccount:{self.vault_address}"
-
-        action = {
-            "type": "usdClassTransfer",
-            "amount": str_amount,
-            "toPerp": to_perp,
-            "nonce": timestamp,
-        }
-        signature = sign_usd_class_transfer_action(self.wallet, action, self.base_url == MAINNET_API_URL)
-        return self._post_action(
-            action,
-            signature,
-            timestamp,
-        )
-
-    def send_asset(self, destination: str, source_dex: str, destination_dex: str, token: str, amount: float) -> Any:
-        """
-        For the default perp dex use the empty string "" as name. For spot use "spot".
-        Token must match the collateral token if transferring to or from a perp dex.
-        """
-        timestamp = get_timestamp_ms()
-        str_amount = str(amount)
-
-        action = {
-            "type": "sendAsset",
-            "destination": destination,
-            "sourceDex": source_dex,
-            "destinationDex": destination_dex,
-            "token": token,
-            "amount": str_amount,
-            "fromSubAccount": self.vault_address if self.vault_address else "",
-            "nonce": timestamp,
-        }
-        signature = sign_send_asset_action(self.wallet, action, self.base_url == MAINNET_API_URL)
-        return self._post_action(
-            action,
-            signature,
-            timestamp,
-        )
-
-    def sub_account_transfer(self, sub_account_user: str, is_deposit: bool, usd: int) -> Any:
-        timestamp = get_timestamp_ms()
-        sub_account_transfer_action = {
-            "type": "subAccountTransfer",
-            "subAccountUser": sub_account_user,
-            "isDeposit": is_deposit,
-            "usd": usd,
-        }
-        signature = sign_l1_action(
-            self.wallet,
-            sub_account_transfer_action,
-            None,
-            timestamp,
-            self.expires_after,
-            self.base_url == MAINNET_API_URL,
-        )
-        return self._post_action(
-            sub_account_transfer_action,
-            signature,
-            timestamp,
-        )
-
-    def sub_account_spot_transfer(self, sub_account_user: str, is_deposit: bool, token: str, amount: float) -> Any:
-        timestamp = get_timestamp_ms()
-        sub_account_transfer_action = {
-            "type": "subAccountSpotTransfer",
-            "subAccountUser": sub_account_user,
-            "isDeposit": is_deposit,
-            "token": token,
-            "amount": str(amount),
-        }
-        signature = sign_l1_action(
-            self.wallet,
-            sub_account_transfer_action,
-            None,
-            timestamp,
-            self.expires_after,
-            self.base_url == MAINNET_API_URL,
-        )
-        return self._post_action(
-            sub_account_transfer_action,
-            signature,
-            timestamp,
-        )
-
-    def vault_usd_transfer(self, vault_address: str, is_deposit: bool, usd: int) -> Any:
-        timestamp = get_timestamp_ms()
-        vault_transfer_action = {
-            "type": "vaultTransfer",
-            "vaultAddress": vault_address,
-            "isDeposit": is_deposit,
-            "usd": usd,
-        }
-        is_mainnet = self.base_url == MAINNET_API_URL
-        signature = sign_l1_action(self.wallet, vault_transfer_action, None, timestamp, self.expires_after, is_mainnet)
-        return self._post_action(
-            vault_transfer_action,
-            signature,
-            timestamp,
-        )
-
-    def usd_transfer(self, amount: float, destination: str) -> Any:
-        timestamp = get_timestamp_ms()
-        action = {"destination": destination, "amount": str(amount), "time": timestamp, "type": "usdSend"}
-        is_mainnet = self.base_url == MAINNET_API_URL
-        signature = sign_usd_transfer_action(self.wallet, action, is_mainnet)
-        return self._post_action(
-            action,
-            signature,
-            timestamp,
-        )
-
-    def spot_transfer(self, amount: float, destination: str, token: str) -> Any:
-        timestamp = get_timestamp_ms()
-        action = {
-            "destination": destination,
-            "amount": str(amount),
-            "token": token,
-            "time": timestamp,
-            "type": "spotSend",
-        }
-        is_mainnet = self.base_url == MAINNET_API_URL
-        signature = sign_spot_transfer_action(self.wallet, action, is_mainnet)
-        return self._post_action(
-            action,
-            signature,
-            timestamp,
-        )
-
-    def token_delegate(self, validator: str, wei: int, is_undelegate: bool) -> Any:
-        timestamp = get_timestamp_ms()
-        action = {
-            "validator": validator,
-            "wei": wei,
-            "isUndelegate": is_undelegate,
-            "nonce": timestamp,
-            "type": "tokenDelegate",
-        }
-        is_mainnet = self.base_url == MAINNET_API_URL
-        signature = sign_token_delegate_action(self.wallet, action, is_mainnet)
-        return self._post_action(
-            action,
-            signature,
-            timestamp,
-        )
-
-    def withdraw_from_bridge(self, amount: float, destination: str) -> Any:
-        timestamp = get_timestamp_ms()
-        action = {"destination": destination, "amount": str(amount), "time": timestamp, "type": "withdraw3"}
-        is_mainnet = self.base_url == MAINNET_API_URL
-        signature = sign_withdraw_from_bridge_action(self.wallet, action, is_mainnet)
-        return self._post_action(
-            action,
-            signature,
-            timestamp,
-        )
-
-    def _require_eth_account(self) -> "eth_account":  # pragma: no cover - helper for optional dependency
-        try:
-            import eth_account  # type: ignore[import-not-found]
-        except ImportError as exc:  # pragma: no cover - dependency missing
-            raise RuntimeError("eth-account is required for agent approval flows") from exc
-        return eth_account
-
-    def approve_agent(self, name: Optional[str] = None) -> Tuple[Any, str]:
-        eth_account = self._require_eth_account()
-        agent_key = "0x" + secrets.token_hex(32)
-        account = eth_account.Account.from_key(agent_key)
-        timestamp = get_timestamp_ms()
-        is_mainnet = self.base_url == MAINNET_API_URL
-        action = {
-            "type": "approveAgent",
-            "agentAddress": account.address,
-            "agentName": name or "",
-            "nonce": timestamp,
-        }
-        signature = sign_agent(self.wallet, action, is_mainnet)
-        if name is None:
-            del action["agentName"]
-
-        return (
-            self._post_action(
-                action,
-                signature,
-                timestamp,
-            ),
-            agent_key,
-        )
-
-    def approve_builder_fee(self, builder: str, max_fee_rate: str) -> Any:
-        timestamp = get_timestamp_ms()
-
-        action = {"maxFeeRate": max_fee_rate, "builder": builder, "nonce": timestamp, "type": "approveBuilderFee"}
-        signature = sign_approve_builder_fee(self.wallet, action, self.base_url == MAINNET_API_URL)
-        return self._post_action(action, signature, timestamp)
-
-    def convert_to_multi_sig_user(self, authorized_users: List[str], threshold: int) -> Any:
-        timestamp = get_timestamp_ms()
-        authorized_users = sorted(authorized_users)
-        signers = {
-            "authorizedUsers": authorized_users,
-            "threshold": threshold,
-        }
-        action = {
-            "type": "convertToMultiSigUser",
-            "signers": json.dumps(signers),
-            "nonce": timestamp,
-        }
-        signature = sign_convert_to_multi_sig_user_action(self.wallet, action, self.base_url == MAINNET_API_URL)
-        return self._post_action(
-            action,
-            signature,
-            timestamp,
-        )
-
-    def spot_deploy_register_token(
-        self, token_name: str, sz_decimals: int, wei_decimals: int, max_gas: int, full_name: str
-    ) -> Any:
-        timestamp = get_timestamp_ms()
-        action = {
-            "type": "spotDeploy",
-            "registerToken2": {
-                "spec": {"name": token_name, "szDecimals": sz_decimals, "weiDecimals": wei_decimals},
-                "maxGas": max_gas,
-                "fullName": full_name,
-            },
-        }
-        signature = sign_l1_action(
-            self.wallet,
-            action,
-            None,
-            timestamp,
-            self.expires_after,
-            self.base_url == MAINNET_API_URL,
-        )
-        return self._post_action(
-            action,
-            signature,
-            timestamp,
-        )
-
-    def spot_deploy_user_genesis(
-        self, token: int, user_and_wei: List[Tuple[str, str]], existing_token_and_wei: List[Tuple[int, str]]
-    ) -> Any:
-        timestamp = get_timestamp_ms()
-        action = {
-            "type": "spotDeploy",
-            "userGenesis": {
-                "token": token,
-                "userAndWei": [(user.lower(), wei) for (user, wei) in user_and_wei],
-                "existingTokenAndWei": existing_token_and_wei,
-            },
-        }
-        signature = sign_l1_action(
-            self.wallet,
-            action,
-            None,
-            timestamp,
-            self.expires_after,
-            self.base_url == MAINNET_API_URL,
-        )
-        return self._post_action(
-            action,
-            signature,
-            timestamp,
-        )
-
-    def spot_deploy_enable_freeze_privilege(self, token: int) -> Any:
-        return self.spot_deploy_token_action_inner("enableFreezePrivilege", token)
-
-    def spot_deploy_freeze_user(self, token: int, user: str, freeze: bool) -> Any:
-        timestamp = get_timestamp_ms()
-        action = {
-            "type": "spotDeploy",
-            "freezeUser": {
-                "token": token,
-                "user": user.lower(),
-                "freeze": freeze,
-            },
-        }
-        signature = sign_l1_action(
-            self.wallet,
-            action,
-            None,
-            timestamp,
-            self.expires_after,
-            self.base_url == MAINNET_API_URL,
-        )
-        return self._post_action(
-            action,
-            signature,
-            timestamp,
-        )
-
-    def spot_deploy_revoke_freeze_privilege(self, token: int) -> Any:
-        return self.spot_deploy_token_action_inner("revokeFreezePrivilege", token)
-
-    def spot_deploy_enable_quote_token(self, token: int) -> Any:
-        return self.spot_deploy_token_action_inner("enableQuoteToken", token)
-
-    def spot_deploy_token_action_inner(self, variant: str, token: int) -> Any:
-        timestamp = get_timestamp_ms()
-        action = {
-            "type": "spotDeploy",
-            variant: {
-                "token": token,
-            },
-        }
-        signature = sign_l1_action(
-            self.wallet,
-            action,
-            None,
-            timestamp,
-            self.expires_after,
-            self.base_url == MAINNET_API_URL,
-        )
-        return self._post_action(
-            action,
-            signature,
-            timestamp,
-        )
-
-    def spot_deploy_genesis(self, token: int, max_supply: str, no_hyperliquidity: bool) -> Any:
-        timestamp = get_timestamp_ms()
-        genesis = {
-            "token": token,
-            "maxSupply": max_supply,
-        }
-        if no_hyperliquidity:
-            genesis["noHyperliquidity"] = True
-        action = {
-            "type": "spotDeploy",
-            "genesis": genesis,
-        }
-        signature = sign_l1_action(
-            self.wallet,
-            action,
-            None,
-            timestamp,
-            self.expires_after,
-            self.base_url == MAINNET_API_URL,
-        )
-        return self._post_action(
-            action,
-            signature,
-            timestamp,
-        )
-
-    def spot_deploy_register_spot(self, base_token: int, quote_token: int) -> Any:
-        timestamp = get_timestamp_ms()
-        action = {
-            "type": "spotDeploy",
-            "registerSpot": {
-                "tokens": [base_token, quote_token],
-            },
-        }
-        signature = sign_l1_action(
-            self.wallet,
-            action,
-            None,
-            timestamp,
-            self.expires_after,
-            self.base_url == MAINNET_API_URL,
-        )
-        return self._post_action(
-            action,
-            signature,
-            timestamp,
-        )
-
-    def spot_deploy_register_hyperliquidity(
-        self, spot: int, start_px: float, order_sz: float, n_orders: int, n_seeded_levels: Optional[int]
-    ) -> Any:
-        timestamp = get_timestamp_ms()
-        register_hyperliquidity = {
-            "spot": spot,
-            "startPx": str(start_px),
-            "orderSz": str(order_sz),
-            "nOrders": n_orders,
-        }
-        if n_seeded_levels is not None:
-            register_hyperliquidity["nSeededLevels"] = n_seeded_levels
-        action = {
-            "type": "spotDeploy",
-            "registerHyperliquidity": register_hyperliquidity,
-        }
-        signature = sign_l1_action(
-            self.wallet,
-            action,
-            None,
-            timestamp,
-            self.expires_after,
-            self.base_url == MAINNET_API_URL,
-        )
-        return self._post_action(
-            action,
-            signature,
-            timestamp,
-        )
-
-    def spot_deploy_set_deployer_trading_fee_share(self, token: int, share: str) -> Any:
-        timestamp = get_timestamp_ms()
-        action = {
-            "type": "spotDeploy",
-            "setDeployerTradingFeeShare": {
-                "token": token,
-                "share": share,
-            },
-        }
-        signature = sign_l1_action(
-            self.wallet,
-            action,
-            None,
-            timestamp,
-            self.expires_after,
-            self.base_url == MAINNET_API_URL,
-        )
-        return self._post_action(
-            action,
-            signature,
-            timestamp,
-        )
-
-    def perp_deploy_register_asset(
-        self,
-        dex: str,
-        max_gas: Optional[int],
-        coin: str,
-        sz_decimals: int,
-        oracle_px: str,
-        margin_table_id: int,
-        only_isolated: bool,
-        schema: Optional[PerpDexSchemaInput],
-    ) -> Any:
-        timestamp = get_timestamp_ms()
-        schema_wire = None
-        if schema is not None:
-            schema_wire = {
-                "fullName": schema["fullName"],
-                "collateralToken": schema["collateralToken"],
-                "oracleUpdater": schema["oracleUpdater"].lower() if schema["oracleUpdater"] is not None else None,
-            }
-        action = {
-            "type": "perpDeploy",
-            "registerAsset": {
-                "maxGas": max_gas,
-                "assetRequest": {
-                    "coin": coin,
-                    "szDecimals": sz_decimals,
-                    "oraclePx": oracle_px,
-                    "marginTableId": margin_table_id,
-                    "onlyIsolated": only_isolated,
-                },
-                "dex": dex,
-                "schema": schema_wire,
-            },
-        }
-        signature = sign_l1_action(
-            self.wallet,
-            action,
-            None,
-            timestamp,
-            self.expires_after,
-            self.base_url == MAINNET_API_URL,
-        )
-        return self._post_action(
-            action,
-            signature,
-            timestamp,
-        )
-
-    def perp_deploy_set_oracle(
-        self,
-        dex: str,
-        oracle_pxs: Dict[str, str],
-        all_mark_pxs: List[Dict[str, str]],
-        external_perp_pxs: Dict[str, str],
-    ) -> Any:
-        timestamp = get_timestamp_ms()
-        oracle_pxs_wire = sorted(list(oracle_pxs.items()))
-        mark_pxs_wire = [sorted(list(mark_pxs.items())) for mark_pxs in all_mark_pxs]
-        external_perp_pxs_wire = sorted(list(external_perp_pxs.items()))
-        action = {
-            "type": "perpDeploy",
-            "setOracle": {
-                "dex": dex,
-                "oraclePxs": oracle_pxs_wire,
-                "markPxs": mark_pxs_wire,
-                "externalPerpPxs": external_perp_pxs_wire,
-            },
-        }
-        signature = sign_l1_action(
-            self.wallet,
-            action,
-            None,
-            timestamp,
-            self.expires_after,
-            self.base_url == MAINNET_API_URL,
-        )
-        return self._post_action(
-            action,
-            signature,
-            timestamp,
-        )
-
-    def c_signer_unjail_self(self) -> Any:
-        return self.c_signer_inner("unjailSelf")
-
-    def c_signer_jail_self(self) -> Any:
-        return self.c_signer_inner("jailSelf")
-
-    def c_signer_inner(self, variant: str) -> Any:
-        timestamp = get_timestamp_ms()
-        action = {
-            "type": "CSignerAction",
-            variant: None,
-        }
-        signature = sign_l1_action(
-            self.wallet,
-            action,
-            None,
-            timestamp,
-            self.expires_after,
-            self.base_url == MAINNET_API_URL,
-        )
-        return self._post_action(
-            action,
-            signature,
-            timestamp,
-        )
-
-    def c_validator_register(
-        self,
-        node_ip: str,
-        name: str,
-        description: str,
-        delegations_disabled: bool,
-        commission_bps: int,
-        signer: str,
-        unjailed: bool,
-        initial_wei: int,
-    ) -> Any:
-        timestamp = get_timestamp_ms()
-        action = {
-            "type": "CValidatorAction",
-            "register": {
-                "profile": {
-                    "node_ip": {"Ip": node_ip},
-                    "name": name,
-                    "description": description,
-                    "delegations_disabled": delegations_disabled,
-                    "commission_bps": commission_bps,
-                    "signer": signer,
-                },
-                "unjailed": unjailed,
-                "initial_wei": initial_wei,
-            },
-        }
-        signature = sign_l1_action(
-            self.wallet,
-            action,
-            None,
-            timestamp,
-            self.expires_after,
-            self.base_url == MAINNET_API_URL,
-        )
-        return self._post_action(
-            action,
-            signature,
-            timestamp,
-        )
-
-    def c_validator_change_profile(
-        self,
-        node_ip: Optional[str],
-        name: Optional[str],
-        description: Optional[str],
-        unjailed: bool,
-        disable_delegations: Optional[bool],
-        commission_bps: Optional[int],
-        signer: Optional[str],
-    ) -> Any:
-        timestamp = get_timestamp_ms()
-        action = {
-            "type": "CValidatorAction",
-            "changeProfile": {
-                "node_ip": None if node_ip is None else {"Ip": node_ip},
-                "name": name,
-                "description": description,
-                "unjailed": unjailed,
-                "disable_delegations": disable_delegations,
-                "commission_bps": commission_bps,
-                "signer": signer,
-            },
-        }
-        signature = sign_l1_action(
-            self.wallet,
-            action,
-            None,
-            timestamp,
-            self.expires_after,
-            self.base_url == MAINNET_API_URL,
-        )
-        return self._post_action(
-            action,
-            signature,
-            timestamp,
-        )
-
-    def c_validator_unregister(self) -> Any:
-        timestamp = get_timestamp_ms()
-        action = {
-            "type": "CValidatorAction",
-            "unregister": None,
-        }
-        signature = sign_l1_action(
-            self.wallet,
-            action,
-            None,
-            timestamp,
-            self.expires_after,
-            self.base_url == MAINNET_API_URL,
-        )
-        return self._post_action(
-            action,
-            signature,
-            timestamp,
-        )
-
-    def multi_sig(self, multi_sig_user, inner_action, signatures, nonce, vault_address=None):
-        multi_sig_user = multi_sig_user.lower()
-        multi_sig_action = {
-            "type": "multiSig",
-            "signatureChainId": "0x66eee",
-            "signatures": signatures,
-            "payload": {
-                "multiSigUser": multi_sig_user,
-                "outerSigner": self.wallet.address.lower(),
-                "action": inner_action,
-            },
-        }
-        is_mainnet = self.base_url == MAINNET_API_URL
-        signature = sign_multi_sig_action(
-            self.wallet,
-            multi_sig_action,
-            is_mainnet,
-            vault_address,
-            nonce,
-            self.expires_after,
-        )
-        return self._post_action(
-            multi_sig_action,
-            signature,
-            nonce,
-        )
-
-    def use_big_blocks(self, enable: bool) -> Any:
-        timestamp = get_timestamp_ms()
-        action = {
-            "type": "evmUserModify",
-            "usingBigBlocks": enable,
-        }
-        signature = sign_l1_action(
-            self.wallet,
-            action,
-            None,
-            timestamp,
-            self.expires_after,
-            self.base_url == MAINNET_API_URL,
-        )
-        return self._post_action(
-            action,
-            signature,
-            timestamp,
-        )
-
-    def noop(self, nonce):
-        action = {"type": "noop"}
-        signature = sign_l1_action(
-            self.wallet, action, self.vault_address, nonce, self.expires_after, self.base_url == MAINNET_API_URL
-        )
         return self._post_action(action, signature, nonce)