<<<<<<< HEAD
import copy
import json
import logging
import secrets
from typing import TYPE_CHECKING, Any as TypingAny

if TYPE_CHECKING:  # pragma: no cover - import for type checking only
    from eth_account.signers.local import LocalAccount
else:  # pragma: no cover - runtime fallback when eth-account is unavailable
    LocalAccount = TypingAny  # type: ignore[misc,assignment]

from hyperliquid.api import API
from hyperliquid.info import Info
from hyperliquid.utils.constants import MAINNET_API_URL
from hyperliquid.utils.signing import (
    CancelByCloidRequest,
    CancelRequest,
    ModifyRequest,
    OidOrCloid,
    OrderRequest,
    OrderType,
    OrderWire,
    ScheduleCancelAction,
    float_to_usd_int,
    get_l1_action_data,
    get_timestamp_ms,
    order_request_to_order_wire,
    order_wires_to_order_action,
    sign_agent,
    sign_approve_builder_fee,
    sign_convert_to_multi_sig_user_action,
    sign_l1_action,
    sign_multi_sig_action,
    sign_send_asset_action,
    sign_spot_transfer_action,
    sign_token_delegate_action,
    sign_usd_class_transfer_action,
    sign_usd_transfer_action,
    sign_withdraw_from_bridge_action,
)
from hyperliquid.utils.types import (
    Any,
    BuilderInfo,
    Cloid,
    Dict,
    List,
    Meta,
    Optional,
    PerpDexSchemaInput,
    SpotMeta,
    Tuple,
)


class Exchange(API):
    # Default Max Slippage for Market Orders 5%
    DEFAULT_SLIPPAGE = 0.05

    def __init__(
        self,
        wallet: LocalAccount,
        base_url: Optional[str] = None,
        meta: Optional[Meta] = None,
        vault_address: Optional[str] = None,
        account_address: Optional[str] = None,
        spot_meta: Optional[SpotMeta] = None,
        perp_dexs: Optional[List[str]] = None,
        timeout: Optional[float] = None,
    ):
        super().__init__(base_url, timeout)
        self.wallet = wallet
        self.vault_address = vault_address
        self.account_address = account_address
        self.info = Info(base_url, True, meta, spot_meta, perp_dexs, timeout)
        self.expires_after: Optional[int] = None
        self._unsigned_actions: Dict[str, List[Dict[str, Any]]] = {}

    def _post_action(self, action, signature, nonce):
        payload = {
            "action": action,
            "nonce": nonce,
            "signature": signature,
            "vaultAddress": self.vault_address if action["type"] not in ["usdClassTransfer", "sendAsset"] else None,
            "expiresAfter": self.expires_after,
        }
        logging.debug(payload)
        return self.post("/exchange", payload)

    def _slippage_price(
        self,
        name: str,
        is_buy: bool,
        slippage: float,
        px: Optional[float] = None,
    ) -> float:
        coin = self.info.name_to_coin[name]
        if not px:
            # Get midprice
            px = float(self.info.all_mids()[coin])

        asset = self.info.coin_to_asset[coin]
        # spot assets start at 10000
        is_spot = asset >= 10_000

        # Calculate Slippage
        px *= (1 + slippage) if is_buy else (1 - slippage)
        # We round px to 5 significant figures and 6 decimals for perps, 8 decimals for spot
        return round(float(f"{px:.5g}"), (6 if not is_spot else 8) - self.info.asset_to_sz_decimals[asset])

    # expires_after will cause actions to be rejected after that timestamp in milliseconds
    # expires_after is not supported on user_signed actions (e.g. usd_transfer) and must be None in order for those
    # actions to work.
    def set_expires_after(self, expires_after: Optional[int]) -> None:
        self.expires_after = expires_after

    def order(
=======
    def bulk_orders_tx(
>>>>>>> 06b2f567
        self,
        order_requests: List[OrderRequest],
        builder: Optional[BuilderInfo] = None,
    ) -> Dict[str, Any]:
        """Return the unsigned payload required to submit a batch of orders.

        Mirrors :meth:`bulk_orders` but does not sign or post the action.
        Instead, it returns a dictionary containing:

          - the wire-formatted action,
          - the nonce that must accompany the submission,
          - the EIP-712 typed-data payload for offline signing,
          - the vault address and expires_after context.
        """
        order_wires: List[OrderWire] = [
            order_request_to_order_wire(order, self.info.name_to_asset(order["coin"]))
            for order in order_requests
        ]
        timestamp = get_timestamp_ms()

        if builder:
            builder["b"] = builder["b"].lower()
        order_action = order_wires_to_order_action(order_wires, builder)

        typed_data = get_l1_action_data(
            order_action,
<<<<<<< HEAD
            signature,
            timestamp,
        )

    def bulk_orders_tx(self, order_requests: List[OrderRequest], builder: Optional[BuilderInfo] = None) -> Any:
        """Prepare the typed data payload for a batch of orders without signing.

        This helper mirrors :meth:`bulk_orders` but returns the structured
        ``eth_account`` typed-data payload instead of posting the action. The
        caller can then forward the payload to an external signer, such as a
        hardware wallet, and submit the signed transaction separately.
        """

        order_wires: List[OrderWire] = [
            order_request_to_order_wire(order, self.info.name_to_asset(order["coin"])) for order in order_requests
        ]
        timestamp = get_timestamp_ms()

        if builder:
            builder["b"] = builder["b"].lower()
        order_action = order_wires_to_order_action(order_wires, builder)

        data = get_l1_action_data(
            order_action,
            self.vault_address,
            timestamp,
            self.expires_after,
            self.base_url == MAINNET_API_URL,
        )

        owner_address = getattr(self.wallet, "address", None) or self.account_address
        if owner_address:
            key = owner_address.lower()
            record: Dict[str, Any] = {
                "signer": key,
                "typedData": data,
                "nonce": timestamp,
                "vaultAddress": self.vault_address,
                "expiresAfter": self.expires_after,
                "action": json.loads(json.dumps(order_action)),
            }
            stored_records = self._unsigned_actions.setdefault(key, [])
            stored_records.append(record)

        logging.debug("bulk_orders_tx generated payload: %s", data)
        return data

    def pending_unsigned_actions(self, address: Optional[str] = None) -> List[Dict[str, Any]]:
        """Return unsigned action payloads queued by :meth:`bulk_orders_tx`."""

        if address is None:
            return [copy.copy(record) for records in self._unsigned_actions.values() for record in records]

        key = address.lower()
        return [copy.copy(record) for record in self._unsigned_actions.get(key, [])]

    def clear_unsigned_actions(self, address: Optional[str] = None) -> None:
        """Remove queued unsigned actions for *address* or all actions when omitted."""

        if address is None:
            self._unsigned_actions.clear()
            return

        self._unsigned_actions.pop(address.lower(), None)

    def modify_order(
        self,
        oid: OidOrCloid,
        name: str,
        is_buy: bool,
        sz: float,
        limit_px: float,
        order_type: OrderType,
        reduce_only: bool = False,
        cloid: Optional[Cloid] = None,
    ) -> Any:
        modify: ModifyRequest = {
            "oid": oid,
            "order": {
                "coin": name,
                "is_buy": is_buy,
                "sz": sz,
                "limit_px": limit_px,
                "order_type": order_type,
                "reduce_only": reduce_only,
                "cloid": cloid,
            },
        }
        return self.bulk_modify_orders_new([modify])

    def bulk_modify_orders_new(self, modify_requests: List[ModifyRequest]) -> Any:
        timestamp = get_timestamp_ms()
        modify_wires = [
            {
                "oid": modify["oid"].to_raw() if isinstance(modify["oid"], Cloid) else modify["oid"],
                "order": order_request_to_order_wire(modify["order"], self.info.name_to_asset(modify["order"]["coin"])),
            }
            for modify in modify_requests
        ]

        modify_action = {
            "type": "batchModify",
            "modifies": modify_wires,
        }

        signature = sign_l1_action(
            self.wallet,
            modify_action,
            self.vault_address,
            timestamp,
            self.expires_after,
            self.base_url == MAINNET_API_URL,
        )

        return self._post_action(
            modify_action,
            signature,
            timestamp,
        )

    def market_open(
        self,
        name: str,
        is_buy: bool,
        sz: float,
        px: Optional[float] = None,
        slippage: float = DEFAULT_SLIPPAGE,
        cloid: Optional[Cloid] = None,
        builder: Optional[BuilderInfo] = None,
    ) -> Any:
        # Get aggressive Market Price
        px = self._slippage_price(name, is_buy, slippage, px)
        # Market Order is an aggressive Limit Order IoC
        return self.order(
            name, is_buy, sz, px, order_type={"limit": {"tif": "Ioc"}}, reduce_only=False, cloid=cloid, builder=builder
        )

    def market_close(
        self,
        coin: str,
        sz: Optional[float] = None,
        px: Optional[float] = None,
        slippage: float = DEFAULT_SLIPPAGE,
        cloid: Optional[Cloid] = None,
        builder: Optional[BuilderInfo] = None,
    ) -> Any:
        address: str = self.wallet.address
        if self.account_address:
            address = self.account_address
        if self.vault_address:
            address = self.vault_address
        positions = self.info.user_state(address)["assetPositions"]
        for position in positions:
            item = position["position"]
            if coin != item["coin"]:
                continue
            szi = float(item["szi"])
            if not sz:
                sz = abs(szi)
            is_buy = True if szi < 0 else False
            # Get aggressive Market Price
            px = self._slippage_price(coin, is_buy, slippage, px)
            # Market Order is an aggressive Limit Order IoC
            return self.order(
                coin,
                is_buy,
                sz,
                px,
                order_type={"limit": {"tif": "Ioc"}},
                reduce_only=True,
                cloid=cloid,
                builder=builder,
            )

    def cancel(self, name: str, oid: int) -> Any:
        return self.bulk_cancel([{"coin": name, "oid": oid}])

    def cancel_by_cloid(self, name: str, cloid: Cloid) -> Any:
        return self.bulk_cancel_by_cloid([{"coin": name, "cloid": cloid}])

    def bulk_cancel(self, cancel_requests: List[CancelRequest]) -> Any:
        timestamp = get_timestamp_ms()
        cancel_action = {
            "type": "cancel",
            "cancels": [
                {
                    "a": self.info.name_to_asset(cancel["coin"]),
                    "o": cancel["oid"],
                }
                for cancel in cancel_requests
            ],
        }
        signature = sign_l1_action(
            self.wallet,
            cancel_action,
            self.vault_address,
            timestamp,
            self.expires_after,
            self.base_url == MAINNET_API_URL,
        )

        return self._post_action(
            cancel_action,
            signature,
            timestamp,
        )

    def bulk_cancel_by_cloid(self, cancel_requests: List[CancelByCloidRequest]) -> Any:
        timestamp = get_timestamp_ms()

        cancel_action = {
            "type": "cancelByCloid",
            "cancels": [
                {
                    "asset": self.info.name_to_asset(cancel["coin"]),
                    "cloid": cancel["cloid"].to_raw(),
                }
                for cancel in cancel_requests
            ],
        }
        signature = sign_l1_action(
            self.wallet,
            cancel_action,
            self.vault_address,
            timestamp,
            self.expires_after,
            self.base_url == MAINNET_API_URL,
        )

        return self._post_action(
            cancel_action,
            signature,
            timestamp,
        )

    def schedule_cancel(self, time: Optional[int]) -> Any:
        """Schedules a time (in UTC millis) to cancel all open orders. The time must be at least 5 seconds after the current time.
        Once the time comes, all open orders will be canceled and a trigger count will be incremented. The max number of triggers
        per day is 10. This trigger count is reset at 00:00 UTC.

        Args:
            time (int): if time is not None, then set the cancel time in the future. If None, then unsets any cancel time in the future.
        """
        timestamp = get_timestamp_ms()
        schedule_cancel_action: ScheduleCancelAction = {
            "type": "scheduleCancel",
        }
        if time is not None:
            schedule_cancel_action["time"] = time
        signature = sign_l1_action(
            self.wallet,
            schedule_cancel_action,
            self.vault_address,
            timestamp,
            self.expires_after,
            self.base_url == MAINNET_API_URL,
        )
        return self._post_action(
            schedule_cancel_action,
            signature,
            timestamp,
        )

    def update_leverage(self, leverage: int, name: str, is_cross: bool = True) -> Any:
        timestamp = get_timestamp_ms()
        update_leverage_action = {
            "type": "updateLeverage",
            "asset": self.info.name_to_asset(name),
            "isCross": is_cross,
            "leverage": leverage,
        }
        signature = sign_l1_action(
            self.wallet,
            update_leverage_action,
            self.vault_address,
            timestamp,
            self.expires_after,
            self.base_url == MAINNET_API_URL,
        )
        return self._post_action(
            update_leverage_action,
            signature,
            timestamp,
        )

    def update_isolated_margin(self, amount: float, name: str) -> Any:
        timestamp = get_timestamp_ms()
        amount = float_to_usd_int(amount)
        update_isolated_margin_action = {
            "type": "updateIsolatedMargin",
            "asset": self.info.name_to_asset(name),
            "isBuy": True,
            "ntli": amount,
        }
        signature = sign_l1_action(
            self.wallet,
            update_isolated_margin_action,
=======
>>>>>>> 06b2f567
            self.vault_address,
            timestamp,
            self.expires_after,
            self.base_url == MAINNET_API_URL,
        )

        payload: Dict[str, Any] = {
            "action": order_action,
            "nonce": timestamp,
            "typed_data": typed_data,
            "vault_address": self.vault_address,
            "expires_after": self.expires_after,
        }

        logging.debug("bulk_orders_tx generated payload: %s", payload)
        return payload

<<<<<<< HEAD
    def withdraw_from_bridge(self, amount: float, destination: str) -> Any:
        timestamp = get_timestamp_ms()
        action = {"destination": destination, "amount": str(amount), "time": timestamp, "type": "withdraw3"}
        is_mainnet = self.base_url == MAINNET_API_URL
        signature = sign_withdraw_from_bridge_action(self.wallet, action, is_mainnet)
        return self._post_action(
            action,
            signature,
            timestamp,
        )

    def _require_eth_account(self) -> "eth_account":  # pragma: no cover - helper for optional dependency
        try:
            import eth_account  # type: ignore[import-not-found]
        except ImportError as exc:  # pragma: no cover - dependency missing
            raise RuntimeError("eth-account is required for agent approval flows") from exc
        return eth_account

    def approve_agent(self, name: Optional[str] = None) -> Tuple[Any, str]:
        eth_account = self._require_eth_account()
        agent_key = "0x" + secrets.token_hex(32)
        account = eth_account.Account.from_key(agent_key)
        timestamp = get_timestamp_ms()
        is_mainnet = self.base_url == MAINNET_API_URL
        action = {
            "type": "approveAgent",
            "agentAddress": account.address,
            "agentName": name or "",
            "nonce": timestamp,
        }
        signature = sign_agent(self.wallet, action, is_mainnet)
        if name is None:
            del action["agentName"]

        return (
            self._post_action(
                action,
                signature,
                timestamp,
            ),
            agent_key,
        )

    def approve_builder_fee(self, builder: str, max_fee_rate: str) -> Any:
        timestamp = get_timestamp_ms()

        action = {"maxFeeRate": max_fee_rate, "builder": builder, "nonce": timestamp, "type": "approveBuilderFee"}
        signature = sign_approve_builder_fee(self.wallet, action, self.base_url == MAINNET_API_URL)
        return self._post_action(action, signature, timestamp)

    def convert_to_multi_sig_user(self, authorized_users: List[str], threshold: int) -> Any:
        timestamp = get_timestamp_ms()
        authorized_users = sorted(authorized_users)
        signers = {
            "authorizedUsers": authorized_users,
            "threshold": threshold,
        }
        action = {
            "type": "convertToMultiSigUser",
            "signers": json.dumps(signers),
            "nonce": timestamp,
        }
        signature = sign_convert_to_multi_sig_user_action(self.wallet, action, self.base_url == MAINNET_API_URL)
        return self._post_action(
            action,
            signature,
            timestamp,
        )

    def spot_deploy_register_token(
        self, token_name: str, sz_decimals: int, wei_decimals: int, max_gas: int, full_name: str
    ) -> Any:
        timestamp = get_timestamp_ms()
        action = {
            "type": "spotDeploy",
            "registerToken2": {
                "spec": {"name": token_name, "szDecimals": sz_decimals, "weiDecimals": wei_decimals},
                "maxGas": max_gas,
                "fullName": full_name,
            },
        }
        signature = sign_l1_action(
            self.wallet,
            action,
            None,
            timestamp,
            self.expires_after,
            self.base_url == MAINNET_API_URL,
        )
        return self._post_action(
            action,
            signature,
            timestamp,
        )

    def spot_deploy_user_genesis(
        self, token: int, user_and_wei: List[Tuple[str, str]], existing_token_and_wei: List[Tuple[int, str]]
    ) -> Any:
        timestamp = get_timestamp_ms()
        action = {
            "type": "spotDeploy",
            "userGenesis": {
                "token": token,
                "userAndWei": [(user.lower(), wei) for (user, wei) in user_and_wei],
                "existingTokenAndWei": existing_token_and_wei,
            },
        }
        signature = sign_l1_action(
            self.wallet,
            action,
            None,
            timestamp,
            self.expires_after,
            self.base_url == MAINNET_API_URL,
        )
        return self._post_action(
            action,
            signature,
            timestamp,
        )

    def spot_deploy_enable_freeze_privilege(self, token: int) -> Any:
        return self.spot_deploy_token_action_inner("enableFreezePrivilege", token)

    def spot_deploy_freeze_user(self, token: int, user: str, freeze: bool) -> Any:
        timestamp = get_timestamp_ms()
        action = {
            "type": "spotDeploy",
            "freezeUser": {
                "token": token,
                "user": user.lower(),
                "freeze": freeze,
            },
        }
        signature = sign_l1_action(
            self.wallet,
            action,
            None,
            timestamp,
            self.expires_after,
            self.base_url == MAINNET_API_URL,
        )
        return self._post_action(
            action,
            signature,
            timestamp,
        )

    def spot_deploy_revoke_freeze_privilege(self, token: int) -> Any:
        return self.spot_deploy_token_action_inner("revokeFreezePrivilege", token)

    def spot_deploy_enable_quote_token(self, token: int) -> Any:
        return self.spot_deploy_token_action_inner("enableQuoteToken", token)

    def spot_deploy_token_action_inner(self, variant: str, token: int) -> Any:
        timestamp = get_timestamp_ms()
        action = {
            "type": "spotDeploy",
            variant: {
                "token": token,
            },
        }
        signature = sign_l1_action(
            self.wallet,
            action,
            None,
            timestamp,
            self.expires_after,
            self.base_url == MAINNET_API_URL,
        )
        return self._post_action(
            action,
            signature,
            timestamp,
        )

    def spot_deploy_genesis(self, token: int, max_supply: str, no_hyperliquidity: bool) -> Any:
        timestamp = get_timestamp_ms()
        genesis = {
            "token": token,
            "maxSupply": max_supply,
        }
        if no_hyperliquidity:
            genesis["noHyperliquidity"] = True
        action = {
            "type": "spotDeploy",
            "genesis": genesis,
        }
        signature = sign_l1_action(
            self.wallet,
            action,
            None,
            timestamp,
            self.expires_after,
            self.base_url == MAINNET_API_URL,
        )
        return self._post_action(
            action,
            signature,
            timestamp,
        )

    def spot_deploy_register_spot(self, base_token: int, quote_token: int) -> Any:
        timestamp = get_timestamp_ms()
        action = {
            "type": "spotDeploy",
            "registerSpot": {
                "tokens": [base_token, quote_token],
            },
        }
        signature = sign_l1_action(
            self.wallet,
            action,
            None,
            timestamp,
            self.expires_after,
            self.base_url == MAINNET_API_URL,
        )
        return self._post_action(
            action,
            signature,
            timestamp,
        )

    def spot_deploy_register_hyperliquidity(
        self, spot: int, start_px: float, order_sz: float, n_orders: int, n_seeded_levels: Optional[int]
    ) -> Any:
        timestamp = get_timestamp_ms()
        register_hyperliquidity = {
            "spot": spot,
            "startPx": str(start_px),
            "orderSz": str(order_sz),
            "nOrders": n_orders,
        }
        if n_seeded_levels is not None:
            register_hyperliquidity["nSeededLevels"] = n_seeded_levels
        action = {
            "type": "spotDeploy",
            "registerHyperliquidity": register_hyperliquidity,
        }
        signature = sign_l1_action(
            self.wallet,
            action,
            None,
            timestamp,
            self.expires_after,
            self.base_url == MAINNET_API_URL,
        )
        return self._post_action(
            action,
            signature,
            timestamp,
        )

    def spot_deploy_set_deployer_trading_fee_share(self, token: int, share: str) -> Any:
        timestamp = get_timestamp_ms()
        action = {
            "type": "spotDeploy",
            "setDeployerTradingFeeShare": {
                "token": token,
                "share": share,
            },
        }
        signature = sign_l1_action(
            self.wallet,
            action,
            None,
            timestamp,
            self.expires_after,
            self.base_url == MAINNET_API_URL,
        )
        return self._post_action(
            action,
            signature,
            timestamp,
        )

    def perp_deploy_register_asset(
        self,
        dex: str,
        max_gas: Optional[int],
        coin: str,
        sz_decimals: int,
        oracle_px: str,
        margin_table_id: int,
        only_isolated: bool,
        schema: Optional[PerpDexSchemaInput],
    ) -> Any:
        timestamp = get_timestamp_ms()
        schema_wire = None
        if schema is not None:
            schema_wire = {
                "fullName": schema["fullName"],
                "collateralToken": schema["collateralToken"],
                "oracleUpdater": schema["oracleUpdater"].lower() if schema["oracleUpdater"] is not None else None,
            }
        action = {
            "type": "perpDeploy",
            "registerAsset": {
                "maxGas": max_gas,
                "assetRequest": {
                    "coin": coin,
                    "szDecimals": sz_decimals,
                    "oraclePx": oracle_px,
                    "marginTableId": margin_table_id,
                    "onlyIsolated": only_isolated,
                },
                "dex": dex,
                "schema": schema_wire,
            },
        }
        signature = sign_l1_action(
            self.wallet,
            action,
            None,
            timestamp,
            self.expires_after,
            self.base_url == MAINNET_API_URL,
        )
        return self._post_action(
            action,
            signature,
            timestamp,
        )

    def perp_deploy_set_oracle(
        self,
        dex: str,
        oracle_pxs: Dict[str, str],
        all_mark_pxs: List[Dict[str, str]],
        external_perp_pxs: Dict[str, str],
    ) -> Any:
        timestamp = get_timestamp_ms()
        oracle_pxs_wire = sorted(list(oracle_pxs.items()))
        mark_pxs_wire = [sorted(list(mark_pxs.items())) for mark_pxs in all_mark_pxs]
        external_perp_pxs_wire = sorted(list(external_perp_pxs.items()))
        action = {
            "type": "perpDeploy",
            "setOracle": {
                "dex": dex,
                "oraclePxs": oracle_pxs_wire,
                "markPxs": mark_pxs_wire,
                "externalPerpPxs": external_perp_pxs_wire,
            },
        }
        signature = sign_l1_action(
            self.wallet,
            action,
            None,
            timestamp,
            self.expires_after,
            self.base_url == MAINNET_API_URL,
        )
        return self._post_action(
            action,
            signature,
            timestamp,
        )

    def c_signer_unjail_self(self) -> Any:
        return self.c_signer_inner("unjailSelf")

    def c_signer_jail_self(self) -> Any:
        return self.c_signer_inner("jailSelf")

    def c_signer_inner(self, variant: str) -> Any:
        timestamp = get_timestamp_ms()
        action = {
            "type": "CSignerAction",
            variant: None,
        }
        signature = sign_l1_action(
            self.wallet,
            action,
            None,
            timestamp,
            self.expires_after,
            self.base_url == MAINNET_API_URL,
        )
        return self._post_action(
            action,
            signature,
            timestamp,
        )

    def c_validator_register(
=======
    def submit_signed_action(
>>>>>>> 06b2f567
        self,
        action: Dict[str, Any],
        signature: Dict[str, Any],
        nonce: int,
    ) -> Any:
        """Submit an externally signed action payload to the exchange API."""
        return self._post_action(action, signature, nonce)<|MERGE_RESOLUTION|>--- conflicted
+++ resolved
@@ -1,4 +1,3 @@
-<<<<<<< HEAD
 import copy
 import json
 import logging
@@ -114,10 +113,7 @@
     def set_expires_after(self, expires_after: Optional[int]) -> None:
         self.expires_after = expires_after
 
-    def order(
-=======
     def bulk_orders_tx(
->>>>>>> 06b2f567
         self,
         order_requests: List[OrderRequest],
         builder: Optional[BuilderInfo] = None,
@@ -144,7 +140,6 @@
 
         typed_data = get_l1_action_data(
             order_action,
-<<<<<<< HEAD
             signature,
             timestamp,
         )
@@ -442,8 +437,6 @@
         signature = sign_l1_action(
             self.wallet,
             update_isolated_margin_action,
-=======
->>>>>>> 06b2f567
             self.vault_address,
             timestamp,
             self.expires_after,
@@ -461,7 +454,6 @@
         logging.debug("bulk_orders_tx generated payload: %s", payload)
         return payload
 
-<<<<<<< HEAD
     def withdraw_from_bridge(self, amount: float, destination: str) -> Any:
         timestamp = get_timestamp_ms()
         action = {"destination": destination, "amount": str(amount), "time": timestamp, "type": "withdraw3"}
@@ -847,10 +839,7 @@
             timestamp,
         )
 
-    def c_validator_register(
-=======
     def submit_signed_action(
->>>>>>> 06b2f567
         self,
         action: Dict[str, Any],
         signature: Dict[str, Any],
