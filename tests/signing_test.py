--- conflicted
+++ resolved
@@ -1,13 +1,8 @@
 import pytest
 
-<<<<<<< HEAD
-eth_account = pytest.importorskip("eth_account")
-from eth_utils import to_hex
-=======
 eth_utils = pytest.importorskip("eth_utils")
 eth_account = pytest.importorskip("eth_account")
 to_hex = eth_utils.to_hex
->>>>>>> 65908031
 
 from hyperliquid.utils.signing import (
     OrderRequest,
