import pytest

<<<<<<< HEAD
eth_account = pytest.importorskip("eth_account")
from eth_utils import to_hex
=======
eth_utils = pytest.importorskip("eth_utils")
eth_account = pytest.importorskip("eth_account")
to_hex = eth_utils.to_hex
>>>>>>> 65908031

from hyperliquid.utils.signing import (
    OrderRequest,
    ScheduleCancelAction,
    action_hash,
    construct_phantom_agent,
    float_to_int_for_hashing,
    order_request_to_order_wire,
    order_wires_to_order_action,
    sign_l1_action,
    sign_usd_transfer_action,
    sign_withdraw_from_bridge_action,
)
from hyperliquid.utils.types import Cloid


def test_phantom_agent_creation_matches_production():
    timestamp = 1677777606040
    order_request: OrderRequest = {
        "coin": "ETH",
        "is_buy": True,
        "sz": 0.0147,
        "limit_px": 1670.1,
        "reduce_only": False,
        "order_type": {"limit": {"tif": "Ioc"}},
        "cloid": None,
    }
    order_action = order_wires_to_order_action([order_request_to_order_wire(order_request, 4)])
    hash = action_hash(order_action, None, timestamp, None)
    phantom_agent = construct_phantom_agent(hash, True)
    assert to_hex(phantom_agent["connectionId"]) == "0x0fcbeda5ae3c4950a548021552a4fea2226858c4453571bf3f24ba017eac2908"


def test_l1_action_signing_matches():
    wallet = eth_account.Account.from_key("0x0123456789012345678901234567890123456789012345678901234567890123")
    action = {"type": "dummy", "num": float_to_int_for_hashing(1000)}
    signature_mainnet = sign_l1_action(wallet, action, None, 0, None, True)
    assert signature_mainnet["r"] == "0x53749d5b30552aeb2fca34b530185976545bb22d0b3ce6f62e31be961a59298"
    assert signature_mainnet["s"] == "0x755c40ba9bf05223521753995abb2f73ab3229be8ec921f350cb447e384d8ed8"
    assert signature_mainnet["v"] == 27
    signature_testnet = sign_l1_action(wallet, action, None, 0, None, False)
    assert signature_testnet["r"] == "0x542af61ef1f429707e3c76c5293c80d01f74ef853e34b76efffcb57e574f9510"
    assert signature_testnet["s"] == "0x17b8b32f086e8cdede991f1e2c529f5dd5297cbe8128500e00cbaf766204a613"
    assert signature_testnet["v"] == 28


def test_l1_action_signing_order_matches():
    wallet = eth_account.Account.from_key("0x0123456789012345678901234567890123456789012345678901234567890123")
    order_request: OrderRequest = {
        "coin": "ETH",
        "is_buy": True,
        "sz": 100,
        "limit_px": 100,
        "reduce_only": False,
        "order_type": {"limit": {"tif": "Gtc"}},
        "cloid": None,
    }
    order_action = order_wires_to_order_action([order_request_to_order_wire(order_request, 1)])
    timestamp = 0

    signature_mainnet = sign_l1_action(
        wallet,
        order_action,
        None,
        timestamp,
        None,
        True,
    )
    assert signature_mainnet["r"] == "0xd65369825a9df5d80099e513cce430311d7d26ddf477f5b3a33d2806b100d78e"
    assert signature_mainnet["s"] == "0x2b54116ff64054968aa237c20ca9ff68000f977c93289157748a3162b6ea940e"
    assert signature_mainnet["v"] == 28

    signature_testnet = sign_l1_action(
        wallet,
        order_action,
        None,
        timestamp,
        None,
        False,
    )
    assert signature_testnet["r"] == "0x82b2ba28e76b3d761093aaded1b1cdad4960b3af30212b343fb2e6cdfa4e3d54"
    assert signature_testnet["s"] == "0x6b53878fc99d26047f4d7e8c90eb98955a109f44209163f52d8dc4278cbbd9f5"
    assert signature_testnet["v"] == 27


def test_l1_action_signing_order_with_cloid_matches():
    wallet = eth_account.Account.from_key("0x0123456789012345678901234567890123456789012345678901234567890123")
    order_request: OrderRequest = {
        "coin": "ETH",
        "is_buy": True,
        "sz": 100,
        "limit_px": 100,
        "reduce_only": False,
        "order_type": {"limit": {"tif": "Gtc"}},
        "cloid": Cloid.from_str("0x00000000000000000000000000000001"),
    }
    order_action = order_wires_to_order_action([order_request_to_order_wire(order_request, 1)])
    timestamp = 0

    signature_mainnet = sign_l1_action(
        wallet,
        order_action,
        None,
        timestamp,
        None,
        True,
    )
    assert signature_mainnet["r"] == "0x41ae18e8239a56cacbc5dad94d45d0b747e5da11ad564077fcac71277a946e3"
    assert signature_mainnet["s"] == "0x3c61f667e747404fe7eea8f90ab0e76cc12ce60270438b2058324681a00116da"
    assert signature_mainnet["v"] == 27

    signature_testnet = sign_l1_action(
        wallet,
        order_action,
        None,
        timestamp,
        None,
        False,
    )
    assert signature_testnet["r"] == "0xeba0664bed2676fc4e5a743bf89e5c7501aa6d870bdb9446e122c9466c5cd16d"
    assert signature_testnet["s"] == "0x7f3e74825c9114bc59086f1eebea2928c190fdfbfde144827cb02b85bbe90988"
    assert signature_testnet["v"] == 28


def test_l1_action_signing_matches_with_vault():
    wallet = eth_account.Account.from_key("0x0123456789012345678901234567890123456789012345678901234567890123")
    action = {"type": "dummy", "num": float_to_int_for_hashing(1000)}
    signature_mainnet = sign_l1_action(wallet, action, "0x1719884eb866cb12b2287399b15f7db5e7d775ea", 0, None, True)
    assert signature_mainnet["r"] == "0x3c548db75e479f8012acf3000ca3a6b05606bc2ec0c29c50c515066a326239"
    assert signature_mainnet["s"] == "0x4d402be7396ce74fbba3795769cda45aec00dc3125a984f2a9f23177b190da2c"
    assert signature_mainnet["v"] == 28
    signature_testnet = sign_l1_action(wallet, action, "0x1719884eb866cb12b2287399b15f7db5e7d775ea", 0, None, False)
    assert signature_testnet["r"] == "0xe281d2fb5c6e25ca01601f878e4d69c965bb598b88fac58e475dd1f5e56c362b"
    assert signature_testnet["s"] == "0x7ddad27e9a238d045c035bc606349d075d5c5cd00a6cd1da23ab5c39d4ef0f60"
    assert signature_testnet["v"] == 27


def test_l1_action_signing_tpsl_order_matches():
    wallet = eth_account.Account.from_key("0x0123456789012345678901234567890123456789012345678901234567890123")
    order_request: OrderRequest = {
        "coin": "ETH",
        "is_buy": True,
        "sz": 100,
        "limit_px": 100,
        "reduce_only": False,
        "order_type": {"trigger": {"triggerPx": 103, "isMarket": True, "tpsl": "sl"}},
        "cloid": None,
    }
    order_action = order_wires_to_order_action([order_request_to_order_wire(order_request, 1)])
    timestamp = 0

    signature_mainnet = sign_l1_action(
        wallet,
        order_action,
        None,
        timestamp,
        None,
        True,
    )
    assert signature_mainnet["r"] == "0x98343f2b5ae8e26bb2587daad3863bc70d8792b09af1841b6fdd530a2065a3f9"
    assert signature_mainnet["s"] == "0x6b5bb6bb0633b710aa22b721dd9dee6d083646a5f8e581a20b545be6c1feb405"
    assert signature_mainnet["v"] == 27

    signature_testnet = sign_l1_action(
        wallet,
        order_action,
        None,
        timestamp,
        None,
        False,
    )
    assert signature_testnet["r"] == "0x971c554d917c44e0e1b6cc45d8f9404f32172a9d3b3566262347d0302896a2e4"
    assert signature_testnet["s"] == "0x206257b104788f80450f8e786c329daa589aa0b32ba96948201ae556d5637eac"
    assert signature_testnet["v"] == 28


def test_float_to_int_for_hashing():
    assert float_to_int_for_hashing(123123123123) == 12312312312300000000
    assert float_to_int_for_hashing(0.00001231) == 1231
    assert float_to_int_for_hashing(1.033) == 103300000
    with pytest.raises(ValueError):
        float_to_int_for_hashing(0.000012312312)


def test_sign_usd_transfer_action():
    wallet = eth_account.Account.from_key("0x0123456789012345678901234567890123456789012345678901234567890123")
    message = {
        "destination": "0x5e9ee1089755c3435139848e47e6635505d5a13a",
        "amount": "1",
        "time": 1687816341423,
    }
    signature = sign_usd_transfer_action(wallet, message, False)
    assert signature["r"] == "0x637b37dd731507cdd24f46532ca8ba6eec616952c56218baeff04144e4a77073"
    assert signature["s"] == "0x11a6a24900e6e314136d2592e2f8d502cd89b7c15b198e1bee043c9589f9fad7"
    assert signature["v"] == 27


def test_sign_withdraw_from_bridge_action():
    wallet = eth_account.Account.from_key("0x0123456789012345678901234567890123456789012345678901234567890123")
    message = {
        "destination": "0x5e9ee1089755c3435139848e47e6635505d5a13a",
        "amount": "1",
        "time": 1687816341423,
    }
    signature = sign_withdraw_from_bridge_action(wallet, message, False)
    assert signature["r"] == "0x8363524c799e90ce9bc41022f7c39b4e9bdba786e5f9c72b20e43e1462c37cf9"
    assert signature["s"] == "0x58b1411a775938b83e29182e8ef74975f9054c8e97ebf5ec2dc8d51bfc893881"
    assert signature["v"] == 28


def test_create_sub_account_action():
    wallet = eth_account.Account.from_key("0x0123456789012345678901234567890123456789012345678901234567890123")
    action = {
        "type": "createSubAccount",
        "name": "example",
    }
    signature_mainnet = sign_l1_action(wallet, action, None, 0, None, True)
    assert signature_mainnet["r"] == "0x51096fe3239421d16b671e192f574ae24ae14329099b6db28e479b86cdd6caa7"
    assert signature_mainnet["s"] == "0xb71f7d293af92d3772572afb8b102d167a7cef7473388286bc01f52a5c5b423"
    assert signature_mainnet["v"] == 27
    signature_testnet = sign_l1_action(wallet, action, None, 0, None, False)
    assert signature_testnet["r"] == "0xa699e3ed5c2b89628c746d3298b5dc1cca604694c2c855da8bb8250ec8014a5b"
    assert signature_testnet["s"] == "0x53f1b8153a301c72ecc655b1c315d64e1dcea3ee58921fd7507e35818fcc1584"
    assert signature_testnet["v"] == 28


def test_sub_account_transfer_action():
    wallet = eth_account.Account.from_key("0x0123456789012345678901234567890123456789012345678901234567890123")
    action = {
        "type": "subAccountTransfer",
        "subAccountUser": "0x1d9470d4b963f552e6f671a81619d395877bf409",
        "isDeposit": True,
        "usd": 10,
    }
    signature_mainnet = sign_l1_action(wallet, action, None, 0, None, True)
    assert signature_mainnet["r"] == "0x43592d7c6c7d816ece2e206f174be61249d651944932b13343f4d13f306ae602"
    assert signature_mainnet["s"] == "0x71a926cb5c9a7c01c3359ec4c4c34c16ff8107d610994d4de0e6430e5cc0f4c9"
    assert signature_mainnet["v"] == 28
    signature_testnet = sign_l1_action(wallet, action, None, 0, None, False)
    assert signature_testnet["r"] == "0xe26574013395ad55ee2f4e0575310f003c5bb3351b5425482e2969fa51543927"
    assert signature_testnet["s"] == "0xefb08999196366871f919fd0e138b3a7f30ee33e678df7cfaf203e25f0a4278"
    assert signature_testnet["v"] == 28


def test_schedule_cancel_action():
    wallet = eth_account.Account.from_key("0x0123456789012345678901234567890123456789012345678901234567890123")
    action: ScheduleCancelAction = {
        "type": "scheduleCancel",
    }
    signature_mainnet = sign_l1_action(wallet, action, None, 0, None, True)
    assert signature_mainnet["r"] == "0x6cdfb286702f5917e76cd9b3b8bf678fcc49aec194c02a73e6d4f16891195df9"
    assert signature_mainnet["s"] == "0x6557ac307fa05d25b8d61f21fb8a938e703b3d9bf575f6717ba21ec61261b2a0"
    assert signature_mainnet["v"] == 27
    signature_testnet = sign_l1_action(wallet, action, None, 0, None, False)
    assert signature_testnet["r"] == "0xc75bb195c3f6a4e06b7d395acc20bbb224f6d23ccff7c6a26d327304e6efaeed"
    assert signature_testnet["s"] == "0x342f8ede109a29f2c0723bd5efb9e9100e3bbb493f8fb5164ee3d385908233df"
    assert signature_testnet["v"] == 28

    action = {
        "type": "scheduleCancel",
        "time": 123456789,
    }
    signature_mainnet = sign_l1_action(wallet, action, None, 0, None, True)
    assert signature_mainnet["r"] == "0x609cb20c737945d070716dcc696ba030e9976fcf5edad87afa7d877493109d55"
    assert signature_mainnet["s"] == "0x16c685d63b5c7a04512d73f183b3d7a00da5406ff1f8aad33f8ae2163bab758b"
    assert signature_mainnet["v"] == 28
    signature_testnet = sign_l1_action(wallet, action, None, 0, None, False)
    assert signature_testnet["r"] == "0x4e4f2dbd4107c69783e251b7e1057d9f2b9d11cee213441ccfa2be63516dc5bc"
    assert signature_testnet["s"] == "0x706c656b23428c8ba356d68db207e11139ede1670481a9e01ae2dfcdb0e1a678"
    assert signature_testnet["v"] == 27<|MERGE_RESOLUTION|>--- conflicted
+++ resolved
@@ -1,13 +1,8 @@
 import pytest
 
-<<<<<<< HEAD
-eth_account = pytest.importorskip("eth_account")
-from eth_utils import to_hex
-=======
 eth_utils = pytest.importorskip("eth_utils")
 eth_account = pytest.importorskip("eth_account")
 to_hex = eth_utils.to_hex
->>>>>>> 65908031
 
 from hyperliquid.utils.signing import (
     OrderRequest,
@@ -23,7 +18,6 @@
 )
 from hyperliquid.utils.types import Cloid
 
-
 def test_phantom_agent_creation_matches_production():
     timestamp = 1677777606040
     order_request: OrderRequest = {
