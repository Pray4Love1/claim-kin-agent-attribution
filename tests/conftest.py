<<<<<<< HEAD
"""Test configuration to avoid external dependencies during CI and provide plugin stubs."""

from __future__ import annotations
=======
"""Test configuration ensuring compatibility in both local and CI environments.

- Provides no-op shims for pytest plugin options (pytest-cov, pytest-recording).
- Stubs out unavailable dependencies (requests, websocket).
- Adds Hyperliquid API monkeypatching for deterministic responses.
- Disables doctest collection in CI.
"""
>>>>>>> 6dd240fc

from __future__ import annotations
from pathlib import Path
from typing import Any, Dict
import sys
from types import ModuleType
import pytest

<<<<<<< HEAD
import pytest

# ---------------------------------------------------------------------------
# Compatibility shims for missing optional dependencies
# ---------------------------------------------------------------------------

try:  # pragma: no cover - exercised only in environments with requests
    import requests  # type: ignore
except ModuleNotFoundError:  # pragma: no cover - fallback for the execution environment
=======
# --------------------------------------------------------------------
# Dependency stubs
# --------------------------------------------------------------------
try:
    import requests  # type: ignore
except ModuleNotFoundError:
>>>>>>> 6dd240fc
    class _DummySession:
        def __init__(self) -> None:
            self.headers: Dict[str, str] = {}

        def post(self, url: str, json: Dict[str, Any] | None = None, timeout: float | None = None):
            raise RuntimeError("Network access is disabled in this environment")

    requests = ModuleType("requests")
    requests.Session = _DummySession  # type: ignore[attr-defined]
    requests.HTTPError = RuntimeError  # type: ignore[attr-defined]
    sys.modules["requests"] = requests

<<<<<<< HEAD
try:  # pragma: no cover - executed only when websocket-client is missing
    import websocket  # type: ignore
except ModuleNotFoundError:  # pragma: no cover - fallback for tests
=======
try:
    import websocket  # type: ignore
except ModuleNotFoundError:
>>>>>>> 6dd240fc
    class _DummyWebSocketApp:
        def __init__(self, *_args, **_kwargs) -> None:
            self.keep_running = False

<<<<<<< HEAD
        def run_forever(self) -> None:  # pragma: no cover
            return None

        def send(self, _message: str) -> None:
            return None

        def close(self) -> None:
            return None
=======
        def run_forever(self): return None
        def send(self, _msg: str): return None
        def close(self): return None
>>>>>>> 6dd240fc

    websocket = ModuleType("websocket")
    websocket.WebSocketApp = _DummyWebSocketApp  # type: ignore[attr-defined]
    sys.modules["websocket"] = websocket

<<<<<<< HEAD
# ---------------------------------------------------------------------------
# Hyperliquid API stub
# ---------------------------------------------------------------------------

=======
# --------------------------------------------------------------------
# Hyperliquid API stub
# --------------------------------------------------------------------
>>>>>>> 6dd240fc
from hyperliquid.api import API
from tests.utils.canned_response import get_response  # or .fake_info_responses if you're not using utils

@pytest.fixture(autouse=True)
def stub_hyperliquid_api(monkeypatch: pytest.MonkeyPatch) -> None:
    """Replace the API layer with deterministic canned responses."""
    def fake_post(self: API, url_path: str, payload: Dict[str, Any] | None = None) -> Any:
        if url_path != "/info":
            raise RuntimeError(f"Unexpected URL path {url_path!r} in fake API layer")
        return get_response(payload or {})
    monkeypatch.setattr(API, "post", fake_post)

<<<<<<< HEAD
@pytest.fixture(autouse=True)
def stub_hyperliquid_api(monkeypatch: pytest.MonkeyPatch) -> None:
    """Replace the API layer with deterministic canned responses."""
    def fake_post(self: API, url_path: str, payload: Dict[str, Any] | None = None) -> Any:
        if url_path != "/info":
            raise RuntimeError(f"Unexpected URL path {url_path!r} in fake API layer")
        return get_response(payload or {})
    monkeypatch.setattr(API, "post", fake_post)

# ---------------------------------------------------------------------------
# Pytest configuration
# ---------------------------------------------------------------------------

def pytest_addoption(parser: pytest.Parser) -> None:
    """Register stub options so pytest does not require optional plugins."""
    parser.addoption("--record-mode", action="store", default="none", help="Stub option for pytest-recording")
    parser.addoption("--cov", action="append", default=[], help="Stub option for pytest-cov")
    parser.addoption("--cov-report", action="append", default=[], help="Stub option for pytest-cov")

def pytest_configure(config: pytest.Config) -> None:
    """Document markers and disable doctests for CI safety."""
=======
# --------------------------------------------------------------------
# Pytest plugin option shims
# --------------------------------------------------------------------
@pytest.hookimpl
def pytest_addoption(parser: pytest.Parser) -> None:
    """Register plugin compatibility options for pytest-recording and pytest-cov."""
    group = parser.getgroup("compatibility")
    group.addoption(
        "--record-mode",
        action="store",
        default="once",
        help="Shim for pytest-recording; ignored if plugin missing.",
    )
    group.addoption(
        "--cov",
        action="append",
        default=[],
        metavar="MODULE",
        help="Shim for pytest-cov; no coverage will be collected.",
    )
    group.addoption(
        "--cov-report",
        action="append",
        default=[],
        metavar="TYPE",
        help="Shim for pytest-cov; reports not generated.",
    )

# --------------------------------------------------------------------
# Doctest disabling & marker registration
# --------------------------------------------------------------------
def pytest_configure(config: pytest.Config) -> None:
>>>>>>> 6dd240fc
    config.addinivalue_line("markers", "vcr: compatibility marker for cassette-backed tests")
    config.option.doctestmodules = False  # type: ignore[attr-defined]
    config.option.doctest_continue_on_failure = False  # type: ignore[attr-defined]

def pytest_ignore_collect(path, config):  # type: ignore[override]
<<<<<<< HEAD
    """Skip doctest collection for non-test .py files."""
=======
    """Skip doctest collection outside `tests/`."""
>>>>>>> 6dd240fc
    try:
        parts = Path(str(path)).parts
    except TypeError:
        return False
    return "tests" not in parts and Path(str(path)).suffix == ".py"<|MERGE_RESOLUTION|>--- conflicted
+++ resolved
@@ -1,8 +1,3 @@
-<<<<<<< HEAD
-"""Test configuration to avoid external dependencies during CI and provide plugin stubs."""
-
-from __future__ import annotations
-=======
 """Test configuration ensuring compatibility in both local and CI environments.
 
 - Provides no-op shims for pytest plugin options (pytest-cov, pytest-recording).
@@ -10,7 +5,6 @@
 - Adds Hyperliquid API monkeypatching for deterministic responses.
 - Disables doctest collection in CI.
 """
->>>>>>> 6dd240fc
 
 from __future__ import annotations
 from pathlib import Path
@@ -19,24 +13,12 @@
 from types import ModuleType
 import pytest
 
-<<<<<<< HEAD
-import pytest
-
-# ---------------------------------------------------------------------------
-# Compatibility shims for missing optional dependencies
-# ---------------------------------------------------------------------------
-
-try:  # pragma: no cover - exercised only in environments with requests
-    import requests  # type: ignore
-except ModuleNotFoundError:  # pragma: no cover - fallback for the execution environment
-=======
 # --------------------------------------------------------------------
 # Dependency stubs
 # --------------------------------------------------------------------
 try:
     import requests  # type: ignore
 except ModuleNotFoundError:
->>>>>>> 6dd240fc
     class _DummySession:
         def __init__(self) -> None:
             self.headers: Dict[str, str] = {}
@@ -49,50 +31,26 @@
     requests.HTTPError = RuntimeError  # type: ignore[attr-defined]
     sys.modules["requests"] = requests
 
-<<<<<<< HEAD
-try:  # pragma: no cover - executed only when websocket-client is missing
-    import websocket  # type: ignore
-except ModuleNotFoundError:  # pragma: no cover - fallback for tests
-=======
 try:
     import websocket  # type: ignore
 except ModuleNotFoundError:
->>>>>>> 6dd240fc
     class _DummyWebSocketApp:
         def __init__(self, *_args, **_kwargs) -> None:
             self.keep_running = False
 
-<<<<<<< HEAD
-        def run_forever(self) -> None:  # pragma: no cover
-            return None
-
-        def send(self, _message: str) -> None:
-            return None
-
-        def close(self) -> None:
-            return None
-=======
         def run_forever(self): return None
         def send(self, _msg: str): return None
         def close(self): return None
->>>>>>> 6dd240fc
 
     websocket = ModuleType("websocket")
     websocket.WebSocketApp = _DummyWebSocketApp  # type: ignore[attr-defined]
     sys.modules["websocket"] = websocket
 
-<<<<<<< HEAD
-# ---------------------------------------------------------------------------
-# Hyperliquid API stub
-# ---------------------------------------------------------------------------
-
-=======
 # --------------------------------------------------------------------
 # Hyperliquid API stub
 # --------------------------------------------------------------------
->>>>>>> 6dd240fc
 from hyperliquid.api import API
-from tests.utils.canned_response import get_response  # or .fake_info_responses if you're not using utils
+from tests.utils.canned_response import get_response
 
 @pytest.fixture(autouse=True)
 def stub_hyperliquid_api(monkeypatch: pytest.MonkeyPatch) -> None:
@@ -103,29 +61,6 @@
         return get_response(payload or {})
     monkeypatch.setattr(API, "post", fake_post)
 
-<<<<<<< HEAD
-@pytest.fixture(autouse=True)
-def stub_hyperliquid_api(monkeypatch: pytest.MonkeyPatch) -> None:
-    """Replace the API layer with deterministic canned responses."""
-    def fake_post(self: API, url_path: str, payload: Dict[str, Any] | None = None) -> Any:
-        if url_path != "/info":
-            raise RuntimeError(f"Unexpected URL path {url_path!r} in fake API layer")
-        return get_response(payload or {})
-    monkeypatch.setattr(API, "post", fake_post)
-
-# ---------------------------------------------------------------------------
-# Pytest configuration
-# ---------------------------------------------------------------------------
-
-def pytest_addoption(parser: pytest.Parser) -> None:
-    """Register stub options so pytest does not require optional plugins."""
-    parser.addoption("--record-mode", action="store", default="none", help="Stub option for pytest-recording")
-    parser.addoption("--cov", action="append", default=[], help="Stub option for pytest-cov")
-    parser.addoption("--cov-report", action="append", default=[], help="Stub option for pytest-cov")
-
-def pytest_configure(config: pytest.Config) -> None:
-    """Document markers and disable doctests for CI safety."""
-=======
 # --------------------------------------------------------------------
 # Pytest plugin option shims
 # --------------------------------------------------------------------
@@ -158,17 +93,12 @@
 # Doctest disabling & marker registration
 # --------------------------------------------------------------------
 def pytest_configure(config: pytest.Config) -> None:
->>>>>>> 6dd240fc
     config.addinivalue_line("markers", "vcr: compatibility marker for cassette-backed tests")
     config.option.doctestmodules = False  # type: ignore[attr-defined]
     config.option.doctest_continue_on_failure = False  # type: ignore[attr-defined]
 
 def pytest_ignore_collect(path, config):  # type: ignore[override]
-<<<<<<< HEAD
-    """Skip doctest collection for non-test .py files."""
-=======
     """Skip doctest collection outside `tests/`."""
->>>>>>> 6dd240fc
     try:
         parts = Path(str(path)).parts
     except TypeError:
