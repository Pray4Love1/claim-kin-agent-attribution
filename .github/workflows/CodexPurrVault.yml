name: Codex PURR Vault Deploy

on:
  push:
    branches:
      - main  # optional: restrict to main branch

jobs:
  deploy:
    runs-on: ubuntu-latest

    env:
      ROYALTY_ADDRESS: ${{ secrets.ROYALTY_ADDRESS }}
      PRIVATE_KEY: ${{ secrets.PRIVATE_KEY }}
      RPC: ${{ secrets.RPC }}

    steps:
      - name: 📥 Checkout Repository
        uses: actions/checkout@v4

      - name: ⚙️ Setup Foundry
        uses: foundry-rs/foundry-toolchain@v1
        with:
          version: nightly  # Or use latest stable if preferred

      - name: 🛠️ Build Contract
        run: forge build

      - name: 🚀 Deploy Sovereign PURR Vault
        run: |
          forge create contracts/P∞rr.sol:SovereignPurr \
            --constructor-args $ROYALTY_ADDRESS 250 \
            --private-key $PRIVATE_KEY \
            --rpc-url $RPC \
            --verify  # Optional: include if verification is setup

<<<<<<< HEAD
      - name: 📤 Upload Attribution Artifact
        uses: actions/upload-artifact@v3
=======
      - name: Upload Attribution
        uses: actions/upload-artifact@v4
>>>>>>> 1ea76083
        with:
          name: attribution
          path: attribution/PURR_attribution.json<|MERGE_RESOLUTION|>--- conflicted
+++ resolved
@@ -34,13 +34,8 @@
             --rpc-url $RPC \
             --verify  # Optional: include if verification is setup
 
-<<<<<<< HEAD
-      - name: 📤 Upload Attribution Artifact
-        uses: actions/upload-artifact@v3
-=======
       - name: Upload Attribution
         uses: actions/upload-artifact@v4
->>>>>>> 1ea76083
         with:
           name: attribution
           path: attribution/PURR_attribution.json