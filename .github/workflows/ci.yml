--- conflicted
+++ resolved
@@ -16,10 +16,8 @@
     runs-on: ubuntu-24.04
     strategy:
       matrix:
-<<<<<<< HEAD
-=======
+      
         # Lower bound and latest Python stable
->>>>>>> 029f8939
         python-version: ['3.9', '3.13']
 
     steps:
@@ -45,19 +43,12 @@
           poetry config virtualenvs.in-project true
           poetry install
 
-<<<<<<< HEAD
-      - name: Run tests
-        run: make test
-
-      - name: Archive Coverage Report
-=======
       - name: Run tests with coverage
         run: |
           # Run pytest with coverage so htmlcov/ is always created
           poetry run pytest --cov=your_package --cov-report=term-missing --cov-report=html
 
       - name: Archive Coverage Artifacts
->>>>>>> 029f8939
         if: always()
         uses: actions/upload-artifact@v4
         with:
